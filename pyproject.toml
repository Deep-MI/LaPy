[build-system]
requires = [
    'setuptools >= 61.0.0',
    'numpy>=2',
]
build-backend = 'setuptools.build_meta'

[project]
name = 'lapy'
<<<<<<< HEAD
version = '1.4.1'
=======
version = '1.5.0-dev'
>>>>>>> c4d2288e
description = 'A package for differential geometry on meshes (Laplace, FEM)'
readme = 'README.md'
license = {file = 'LICENSE'}
requires-python = '>=3.9'
authors = [
    {name = 'Martin Reuter', email = 'martin.reuter@dzne.de'},
]
maintainers = [
    {name = 'Martin Reuter', email = 'martin.reuter@dzne.de'},
]
keywords = [
    'python',
    'Laplace',
    'FEM',
    'ShapeDNA',
    'BrainPrint',
    'Triangle Mesh',
    'Tetrahedra Mesh',
    'Geodesics in Heat',
    'Mean Curvature Flow',
]
classifiers = [
    'Operating System :: Microsoft :: Windows',
    'Operating System :: Unix',
    'Operating System :: MacOS',
    'Programming Language :: Python :: 3 :: Only',
    'Programming Language :: Python :: 3.9',
    'Programming Language :: Python :: 3.10',
    'Programming Language :: Python :: 3.11',
    'Programming Language :: Python :: 3.12',
    'Natural Language :: English',
    'License :: OSI Approved :: MIT License',
    'Intended Audience :: Science/Research',
]
dependencies = [
    'nibabel',
    'numpy>=1.21',
    'plotly',
    'psutil',
    'scipy!=1.13.0',
]

[project.optional-dependencies]
build = [
    'build',
    'twine',
]
chol = [
    'scikit-sparse',
]
doc = [
    'furo!=2023.8.17',
    'matplotlib',
    'memory-profiler',
    'numpydoc',
    'sphinx!=7.2.*',
    'sphinxcontrib-bibtex',
    'sphinx-copybutton',
    'sphinx-design',
    'sphinx-gallery',
    'sphinx-issues',
    'pypandoc',
    'nbsphinx',
    'IPython', # For syntax highlighting in notebooks
    'ipykernel',
]
style = [
    'bibclean',
    'codespell',
    'pydocstyle[toml]',
    'ruff',
]
test = [
    'pytest',
    'pytest-cov',
    'pytest-timeout',
]
all = [
    'lapy[build]',
    'lapy[chol]',
    'lapy[doc]',
    'lapy[style]',
    'lapy[test]',
]
full = [
    'lapy[all]',
]

[project.urls]
homepage = 'https://Deep-MI.github.io/LaPy/dev/index.html'
documentation = 'https://Deep-MI.github.io/LaPy/dev/index.html'
source = 'https://github.com/Deep-MI/LaPy'
tracker = 'https://github.com/Deep-MI/LaPy/issues'

[project.scripts]
lapy-sys_info = 'lapy.commands.sys_info:run'

[tool.setuptools]
include-package-data = false

[tool.setuptools.packages.find]
include = ['lapy*']
exclude = ['lapy*tests']

[tool.pydocstyle]
convention = 'numpy'
ignore-decorators = '(copy_doc|property|.*setter|.*getter|pyqtSlot|Slot)'
match = '^(?!setup|__init__|test_).*\.py'
match-dir = '^lapy.*'
add_ignore = 'D100,D104,D107'

[tool.ruff]
line-length = 100
extend-exclude = [
    "doc",
    ".github",
    "data",
]

[tool.ruff.lint]
# https://docs.astral.sh/ruff/linter/#rule-selection
select = [
    "E",   # pycodestyle
    "F",   # Pyflakes
    "UP",  # pyupgrade
    "B",   # flake8-bugbear
    "I",   # isort
    # "SIM", # flake8-simplify
]

[tool.ruff.lint.per-file-ignores]
"__init__.py" = ["F401"]
"examples/*" = ["E501"]   # ignore too long lines in example ipynb

[tool.pytest.ini_options]
minversion = '6.0'
addopts = '--durations 20 --junit-xml=junit-results.xml --verbose'
filterwarnings = []

[tool.coverage.run]
branch = true
cover_pylib = false
omit = [
    '**/__init__.py',
    '**/lapy/_version.py',
    '**/lapy/commands/*',
    '**/tests/**',
]

[tool.coverage.report]
exclude_lines = [
    'pragma: no cover',
    'if __name__ == .__main__.:',
]
precision = 2<|MERGE_RESOLUTION|>--- conflicted
+++ resolved
@@ -7,11 +7,7 @@
 
 [project]
 name = 'lapy'
-<<<<<<< HEAD
-version = '1.4.1'
-=======
 version = '1.5.0-dev'
->>>>>>> c4d2288e
 description = 'A package for differential geometry on meshes (Laplace, FEM)'
 readme = 'README.md'
 license = {file = 'LICENSE'}
