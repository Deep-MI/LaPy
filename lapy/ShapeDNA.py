--- conflicted
+++ resolved
@@ -94,319 +94,23 @@
 
         elif type(geom).__name__ == "TetMesh":
 
-<<<<<<< HEAD
             bnd = geom.boundary_tria()
 
             bnd.orient_()
 
             vol = bnd.volume()
-=======
-
-# function to run commands
-def run_cmd(cmd, err_msg):
-    """
-    execute the command
-    """
-
-    # imports
-    import os
-    import sys
-    import shlex
-    import subprocess
-
-    # aux function
-    def which(program):
-        """
-        check if executable
-        """
-
-        # aux function
-        def is_exe(fpathx):
-            return os.path.isfile(fpathx) and os.access(fpathx, os.X_OK)
-
-        fpath, fname = os.path.split(program)
-
-        if fpath:
-            if is_exe(program):
-                return program
-        else:
-            for path in os.environ["PATH"].split(os.pathsep):
-                path = path.strip('"')
-                exe_file = os.path.join(path, program)
-                if is_exe(exe_file):
-                    return exe_file
-            if is_exe(os.path.join('.', program)):
-                return os.path.join('.', program)
-
-        return None
-
-    clist = cmd.split()
-    progname = which(clist[0])
-    if progname is None:
-        print('ERROR: ' + clist[0] + ' not found in path!', flush=True)
-        sys.exit(1)
-    clist[0] = progname
-    cmd = ' '.join(clist)
-    print('#@# Command: ' + cmd + '\n', flush=True)
-
-    args = shlex.split(cmd)
-    try:
-        subprocess.check_call(args)
-    except subprocess.CalledProcessError as e:
-        print('ERROR: ' + err_msg + " " + str(e), flush=True)
-        raise
-
-# ------------------------------------------------------------------------------
-# check options
-
-
-# check_options
-def check_options(options):
-    """
-    checks if input options are valid, and sets some defaults
-    """
-
-    # imports
-    import os
-    import sys
-    import tempfile
-    # import uuid
-    import errno
-
-    # check if Freesurfer has been sourced
-    fshome = os.getenv('FREESURFER_HOME')
-    if fshome is None:
-        print('\nERROR: Environment variable FREESURFER_HOME not set. \n', flush=True)
-        print('       Make sure to source your FreeSurfer installation.\n', flush=True)
-        sys.exit(1)
-
-    # subjects dir must be given
-    if options["sdir"] is None:
-        print('\nERROR: specify subjects directory via --sdir\n', flush=True)
-        sys.exit(1)
-
-    # subject id must be given and exist in subjects dir
-    if options["sid"] is None:
-        print('\nERROR: Specify --sid\n', flush=True)
-        sys.exit(1)
-
-    subjdir = os.path.join(options["sdir"], options["sid"])
-    if not os.path.exists(subjdir):
-        print('ERROR: cannot find sid in subjects directory\n', flush=True)
-        sys.exit(1)
-
-    # input needs to be either a surf or aseg or hipposf label(s)
-    if options["asegid"] is None and options["surf"] is None and options["hsfid"] is None:
-        print('\nERROR: Specify either --asegid or --hsfid or --surf\n', flush=True)
-        sys.exit(1)
-
-    # and it cannot be more than one of them
-    if sum((options["asegid"] is not None, options["surf"] is not None, options["hsfid"] is not None)) > 1:
-        print('\nERROR: Specify either --asegid or --hsfid or --surf (not more than one of them)\n', flush=True)
-        sys.exit(1)
-
-    # check format of asegid
-    if type(options["asegid"]) is str:
-        options["asegid"] = [options["asegid"]]
-    elif type(options["asegid"]) is int:
-        options["asegid"] = [str(options["asegid"])]
-    elif type(options["asegid"]) is list:
-        options["asegid"] = [str(x) for x in options["asegid"]]
-    elif type(options["asegid"]) is tuple:
-        options["asegid"] = [str(x) for x in options["asegid"]]
-
-    # check format of hsfid
-    if type(options["hsfid"]) is str:
-        options["hsfid"] = [options["hsfid"]]
-    elif type(options["hsfid"]) is int:
-        options["hsfid"] = [str(options["hsfid"])]
-    elif type(options["hsfid"]) is list:
-        options["hsfid"] = [str(x) for x in options["hsfid"]]
-    elif type(options["hsfid"]) is tuple:
-        options["hsfid"] = [str(x) for x in options["hsfid"]]
-
-    # if --hsfid is used, then also --hemi needs to be specified
-    if options["hsfid"] is not None and options["hemi"] is None:
-        print('\nERROR: Specify --hemi\n', flush=True)
-        sys.exit(1)
-
-    # hemi needs to be either lh or rh
-    if options["hemi"] is not None and options["hemi"] != "lh" and options["hemi"] != "rh":
-        print('\nERROR: Specify either --hemi=lh or --hemi=rh\n', flush=True)
-        sys.exit(1)
-
-    # check suffix to start with a point
-    if options["hsfsfx"] is not None and options["hsfsfx"][0] != ".":
-        options["hsfsfx"] = "." + options["hsfsfx"]
-        print(options["hsfsfx"])
-
-    # check if required files are present for --hsfid
-    if options["hsfid"] is not None and options["hemi"] == "lh"\
-            and not os.path.isfile(os.path.join(options["sdir"], options["sid"], 'mri', 'lh.' + options["hsfseg"] +
-                'Labels-' + options["hsflabel"] + '.' + options["hsfver"] + options["hsfsfx"] + '.mgz')):
-        print('\nERROR: could not find ' + os.path.join(options["sdir"], options["sid"], 'mri', 'lh.' +
-                options["hsfseg"] + 'Labels-' + options["hsflabel"] + '.' + options["hsfver"] +
-                options["hsfsfx"] + '.mgz') + '\n', flush=True)
-        sys.exit(1)
-
-    if options["hsfid"] is not None and options["hemi"] == "rh"\
-            and not os.path.isfile(os.path.join(options["sdir"], options["sid"], 'mri', 'rh.' + options["hsfseg"] +
-                'Labels-' + options["hsflabel"] + '.' + options["hsfver"] + options["hsfsfx"] + '.mgz')):
-        print('\nERROR: could not find ' + os.path.join(options["sdir"], options["sid"], 'mri', 'rh.' +
-                options["hsfseg"] + 'Labels-' + options["hsflabel"] + '.' + options["hsfver"] +
-                options["hsfsfx"] + '.mgz') + '\n', flush=True)
-        sys.exit(1)
-
-    # set default output dir
-    if options["outdir"] is None:
-        options["outdir"] = os.path.join(subjdir, 'shapedna')
-    try:
-        os.mkdir(options["outdir"])
-    except OSError as e:
-        if e.errno != errno.EEXIST:  # directory exists (but that's OK)
-            raise e
-        pass
-
-    # check if we have write access to output dir
-    try:
-        testfile = tempfile.TemporaryFile(dir=options["outdir"])
-        testfile.close()
-    except OSError as e:
-        if e.errno != errno.EACCES:  # 13
-            e.filename = options["outdir"]
-            raise
-        print('\nERROR: ' + options["outdir"] + ' not writeable (check access)!\n', flush=True)
-        sys.exit(1)
-
-    # initialize outsurf
-    if options["asegid"] is not None:
-        astring = '_'.join(options["asegid"])
-        surfname = 'aseg.' + astring + '.vtk'
-        options["outsurf"] = os.path.join(options["outdir"], surfname)
-    elif options["hsfid"] is not None:
-        astring = str(options["hemi"]) + '-' + '_'.join(options["hsfid"])
-        surfname = 'hsf.' + astring + '.vtk'
-        options["outsurf"] = os.path.join(options["outdir"], surfname)
-    else:
-        # for other surfaces, a refined/smoothed version could be written
-        surfname = os.path.basename(options["surf"]) + '.vtk'
-        options["outsurf"] = os.path.join(options["outdir"], surfname)
->>>>>>> b1b00cf9
 
             return evals * vol ** np.divide(2.0, 3.0)
 
 # function for linear reweighting
 
-<<<<<<< HEAD
 def reweight_ev(evals):
-=======
-
-# creates a surface from the aseg and label info and writes it to the outdir
-def get_aseg_surf(options):
-    """
-    a function to create a surface from the aseg and label files
->>>>>>> b1b00cf9
     """
     a function for linear reweighting
 
-<<<<<<< HEAD
     Inputs:     evals        vector of eigenvalues
 
     :return:    evals        vector of reweighted eigenvalues
-=======
-    # imports
-    import os
-    import uuid
-
-    #
-    astring = ' '.join(options["asegid"])
-    subjdir = os.path.join(options["sdir"], options["sid"])
-    aseg = os.path.join(subjdir, 'mri', 'aseg.mgz')
-    norm = os.path.join(subjdir, 'mri', 'norm.mgz')
-    tmpname = 'aseg.' + str(uuid.uuid4())
-    segf = os.path.join(options["outdir"], tmpname + '.mgz')
-    segsurf = os.path.join(options["outdir"], tmpname + '.surf')
-    # binarize on selected labels (creates temp segf)
-    # always binarize first, otherwise pretess may scale aseg if labels are larger than 255
-    # (e.g. aseg+aparc, bug in mri_pretess?)
-    cmd = 'mri_binarize --i ' + aseg + ' --match ' + astring + ' --o ' + segf
-    run_cmd(cmd, 'mri_binarize failed.')
-    ptinput = segf
-    ptlabel = '1'
-    # if norm exist, fix label (pretess)
-    if os.path.isfile(norm):
-        cmd = 'mri_pretess ' + ptinput + ' ' + ptlabel + ' ' + norm + ' ' + segf
-        run_cmd(cmd, 'mri_pretess failed.')
-    else:
-        if not os.path.isfile(segf):
-            # cp segf if not exist yet (it exists already if we combined labels above)
-            cmd = 'cp ' + ptinput + ' ' + segf
-            run_cmd(cmd, 'cp segmentation file failed.')
-    # runs marching cube to extract surface
-    cmd = 'mri_mc ' + segf + ' ' + ptlabel + ' ' + segsurf
-    run_cmd(cmd, 'mri_mc failed?')
-    # convert to vtk
-    cmd = 'mris_convert ' + segsurf + ' ' + options["outsurf"]
-    run_cmd(cmd, 'mris_convert failed.')
-    # return surf name
-    return options["outsurf"]
-
-
-# creates a surface from the hsf and label info and writes it to the outdir
-def get_hsf_surf(options):
-    """
-    a function to create surfaces from hsf masks and labels
-    """
-
-    # imports
-    import os
-    import sys
-    import uuid
-
-    #
-    astring = ' '.join(options["hsfid"])
-    subjdir = os.path.join(options["sdir"], options["sid"])
-    hsf = os.path.join(options["sdir"], options["sid"], 'mri', options["hemi"] + '.' + options["hsfseg"] + 'Labels-' +
-                       options["hsflabel"] + '.' + options["hsfver"] + options["hsfsfx"] + '.mgz')
-    print('Creating surfaces from ' + hsf, flush=True)
-    if not os.path.isfile(hsf):
-        print('\nERROR: could not open ' + hsf + "\n", flush=True)
-        sys.exit(1)
-    norm = os.path.join(subjdir, 'mri', 'norm.mgz')
-    tmpname = 'hsf.' + str(uuid.uuid4())
-    segf = os.path.join(options["outdir"], tmpname + '.mgz')
-    segsurf = os.path.join(options["outdir"], tmpname + '.surf')
-    # binarize on selected labels (creates temp segf)
-    # always binarize first, otherwise pretess may scale aseg if labels are larger than 255
-    # (e.g. aseg+aparc, bug in mri_pretess?)
-    cmd = 'mri_binarize --i ' + hsf + ' --match ' + astring + ' --o ' + segf
-    run_cmd(cmd, 'mri_binarize failed.')
-    ptinput = segf
-    ptlabel = '1'
-    # if norm exist, fix label (pretess)
-    if os.path.isfile(norm):
-        cmd = 'mri_pretess ' + ptinput + ' ' + ptlabel + ' ' + norm + ' ' + segf
-        run_cmd(cmd, 'mri_pretess failed.')
-    else:
-        if not os.path.isfile(segf):
-            # cp segf if not exist yet (it exists already if we combined labels above)
-            cmd = 'cp ' + ptinput + ' ' + segf
-            run_cmd(cmd, 'cp segmentation file failed.')
-    # runs marching cube to extract surface
-    cmd = 'mri_mc ' + segf + ' ' + ptlabel + ' ' + segsurf
-    run_cmd(cmd, 'mri_mc failed?')
-    # convert to vtk
-    cmd = 'mris_convert ' + segsurf + ' ' + options["outsurf"]
-    run_cmd(cmd, 'mris_convert failed.')
-    # return surf name
-    return options["outsurf"]
-
-
-# gets global path to surface input (if it is a FS surf)
-def get_surf_surf(options):
-    """
-    a function to return a surface name
->>>>>>> b1b00cf9
     """
 
     #evals[1:] = evals[1:] / np.arange(1, len(evals))
@@ -416,110 +120,19 @@
 
 # compute distance
 
-<<<<<<< HEAD
 def compute_distance(ev1, ev2, dist="euc"):
-=======
-# ------------------------------------------------------------------------------
-# shapeDNA functions
-
-
-# run shapeDNA-tria
-def compute_shapeDNA_tria(surf, options):
-    """
-    a function to compute the shapeDNA descriptor for triangle meshes
->>>>>>> b1b00cf9
     """
     a function to compute the shape asymmetry from two shapeDNA descriptors
     for triangle or tetrahedral meshes
 
-<<<<<<< HEAD
     Inputs:     ev1, ev2    eigenvalues
                 distance    distance measure; currently only 'euc' (euclidean)
-=======
-    # imports
-    from . import TriaIO, FuncIO, Solver
-
-    # get surface
-    tria = TriaIO.import_vtk(surf)
-
-    # get fem, evals, evecs
-    fem = Solver(tria)
-    evals, evecs = fem.eigs(k=options['num'])
-
-    # write ev
-
-    evDict = dict()
-    evDict['Refine'] = 0
-    evDict['Degree'] = 1
-    evDict['Dimension'] = 2
-    evDict['Elements'] = len(tria.t)
-    evDict['DoF'] = len(tria.v)
-    evDict['NumEW'] = options["num"]
-    evDict['Eigenvalues'] = evals
-    evDict['Eigenvectors'] = evecs
-
-    outev = options["outsurf"] + '.ev'
-
-    FuncIO.export_ev(outev, evDict)
-
-    # write surf
-
-    TriaIO.export_vtk(tria, options["outsurf"])
->>>>>>> b1b00cf9
 
     :return:    dst         a distance measure
-
-<<<<<<< HEAD
-=======
-# ------------------------------------------------------------------------------
-# main function
-
-
-# compute_ShapeDNA
-def compute_ShapeDNA(sid=None, sdir=None, outdir=None, asegid=None, surf=None, hemi=None, hsfid=None, hsflabel=None,
-                     hsfver=None, hsfseg=None, hsfsfx=None, num=50, bcond=1, evec=False):
->>>>>>> b1b00cf9
     """
 
-<<<<<<< HEAD
     if dist == "euc":
         return di.euclidean(ev1, ev2)
     else:
         print("Only euclidean distance is currently implemented.")
-        return
-=======
-    """
-
-    # imports
-    # import os
-    import sys
-    # import warnings
-
-    # get options
-    options = dict(sid=sid, sdir=sdir, outdir=outdir, asegid=asegid, hsfid=hsfid, surf=surf, hemi=hemi,
-                   hsflabel=hsflabel, hsfver=hsfver, hsfseg=hsfseg, hsfsfx=hsfsfx, num=num, bcond=bcond, evec=evec)
-
-    # check command line options
-    options = check_options(options)
-
-    # get surface
-    if options["asegid"] is not None:
-        surf = get_aseg_surf(options)
-        outsurf = surf
-    elif options["hsfid"] is not None:
-        surf = get_hsf_surf(options)
-        outsurf = surf
-    elif options["surf"] is not None:
-        surf = get_surf_surf(options)
-        outsurf = options["outsurf"]
-    else:
-        surf = None
-
-    if surf is None:
-        print('\nERROR: no surface was created/selected?\n', flush=True)
-        sys.exit(1)
-
-    # run shapeDNA tria
-    # (why are these variables not passed anywhere, also not outsurf above???)
-    tria, evals, evecs = compute_shapeDNA_tria(surf, options)
->>>>>>> b1b00cf9
+        return